--- conflicted
+++ resolved
@@ -40,12 +40,9 @@
     num_gen_img = 2
     mask_prob = 0.4
     category_clue = False
-<<<<<<< HEAD
+    description_group = False  # group by same image description
     cat_text = False
     detail_text = False
-=======
-    description_group = False # group by same image description
->>>>>>> 2cc85c79
 
     ## TRAIN ##
     lr = 0.0001
