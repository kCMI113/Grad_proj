import os
import shutil

import dotenv
import torch
import torch.nn as nn
from huggingface_hub import snapshot_download
from src import dataset as DS
from src.models.bert import BERT4Rec
from src.models.mlp import MLPRec
from src.models.mlpbert import MLPBERT4Rec
from src.models.crossattention import CA4Rec, DOCA4Rec
from src.train import eval, train
from src.utils import get_config, get_timestamp, load_json, mk_dir, seed_everything
from torch.optim import Adam, lr_scheduler
from torch.utils.data import DataLoader

<<<<<<< HEAD
from src.custom_optimizer import MultiOptimizer, MultiScheduler
=======
import wandb
>>>>>>> cfb77cdb


def main():
    ############# SETTING #############
    setting_yaml_path = "./settings/base.yaml"
    timestamp = get_timestamp()
    models = {"BERT4Rec": BERT4Rec, "MLPRec": MLPRec, "MLPBERT4Rec": MLPBERT4Rec,
               "CA4Rec":CA4Rec, 'DOCA4Rec': DOCA4Rec}
    seed_everything()
    mk_dir("./model")
    mk_dir("./data")
    mk_dir(f"./model/{timestamp}")

    settings = get_config(setting_yaml_path)

    model_name: str = settings["model_name"]
    model_args: dict = settings["model_arguments"]
    model_dataset : dict = settings["model_dataset"]
    name = f"work-{timestamp}_" + settings["experiment_name"]

    shutil.copy(setting_yaml_path, f"./model/{timestamp}/setting.yaml")

    ############ SET HYPER PARAMS #############
    ## TRAIN ##
    lr = settings["lr"]
    lr_step = settings["lr_step"]
    lr_milestones = settings["lr_milestones"]
    lr_encoder_gamma = settings["lr_encoder_gamma"]
    lr_decoder_gamma = settings["lr_decoder_gamma"]
    epoch = settings["epoch"]
    batch_size = settings["batch_size"]
    weight_decay = settings["weight_decay"]
    num_workers = settings["num_workers"]

    ## DATA ##
    data_local = settings["data_local"]
    data_repo = settings["data_repo"]
    dataset = settings["dataset"]
    data_version = settings["data_version"]

    ## ETC ##
    n_cuda = settings["n_cuda"]

    ############ WANDB INIT #############
    print("--------------- Wandb SETTING ---------------")
    dotenv.load_dotenv()
    WANDB_API_KEY = os.environ.get("WANDB_API_KEY")
    wandb.login(key=WANDB_API_KEY)
    wandb.init(
        entity=os.environ.get("WANDB_ENTITY"),
        project=os.environ.get("WANDB_PROJECT"),
        name=name,
        mode=os.environ.get("WANDB_MODE"),
    )
    wandb.log(settings)

    ############# LOAD DATASET #############
    # when calling data from huggingface Hub
    if not data_local:
        path = (
            snapshot_download(
                repo_id=f"SLKpnu/{data_repo}",
                repo_type="dataset",
                cache_dir="./data",
                revision=data_version,
            )
            + "/"
            + dataset
        )
    else:
        path = f"./data/{dataset}"

    print("-------------LOAD DATA-------------")
    metadata = load_json(f"{path}/metadata.json")
    train_data = torch.load(f"{path}/train_data.pt")
    valid_data = torch.load(f"{path}/valid_data.pt")
    test_data = torch.load(f"{path}/test_data.pt")

    # conditional DATA
    # negative sampling
    sim_matrix = torch.load(f"{path}/sim_matrix_sorted.pt") if model_args["neg_sampling"] else None

    # input is text embeddings grouped by description
    if model_args["detail_text"]:
        text_emb = torch.load(f"{path}/detail_text_embeddings.pt") 
        if model_args['std'] < 0:
            gen_emb = torch.load(f"{path}/gen_img_emb.pt")
            gen_emb = gen_emb.reshape((-1,512))
            gen_std = torch.std(gen_emb, dim=0)

    # input is generative and origin image grouped by description
    if model_args["gen_img"]:
        gen_img_emb = torch.load(f"{path}/item_idx_gen_embs.pt")
        origin_img_emb = torch.load(f"{path}/origin_img_emb.pt")

    num_user = metadata["num of user"]
    num_item = metadata["num of item"]    

    print("-------------COMPLETE LOAD DATA-------------")

    _parameter = {'num_user':num_user,
                  'num_item':num_item,
                  'max_len': model_args['max_len'],
                  'mask_prob':model_args['mask_prob']}
    
    train_dataset_class_ = getattr(DS, model_dataset["train_dataset"])
    test_dataset_class_ = getattr(DS, model_dataset["test_dataset"])

    if model_args["gen_img"]:
        _parameter['origin_img_emb'] = origin_img_emb
        _parameter['gen_img_emb']    = gen_img_emb
        _parameter['closest_origin'] = model_args['closest_origin']
        
        train_dataset = train_dataset_class_(
            user_seq=train_data,
            **_parameter
        )
        valid_dataset = test_dataset_class_(
            user_seq=valid_data,
            **_parameter
        )
        test_dataset = test_dataset_class_(
            user_seq=test_data,
            **_parameter
        )
        
    elif model_args["detail_text"]:
        _parameter['text_emb'] = text_emb
        _parameter['mean']     = model_args['mean']
        _parameter['std']      = gen_std if model_args['std'] < 0 else model_args['std']
        
        train_dataset = train_dataset_class_(
            user_seq=train_data,
            **_parameter
        )
        valid_dataset = test_dataset_class_(
            user_seq=valid_data,
            **_parameter
        )
        test_dataset = test_dataset_class_(
            user_seq=test_data,
            **_parameter
        )

    train_dataloader = DataLoader(train_dataset, batch_size=batch_size, num_workers=num_workers)
    valid_dataloader = DataLoader(valid_dataset, batch_size=batch_size, num_workers=num_workers)
    test_dataloader = DataLoader(test_dataset, batch_size=batch_size, num_workers=num_workers)

    ############# SETTING FOR TRAIN #############
    device = f"cuda:{n_cuda}" if torch.cuda.is_available() else "cpu"

    ## MODEL INIT ##
    model_class_ = models[model_name]

<<<<<<< HEAD
    if model_name in ("MLPBERT4Rec", "MLPRec"):
        model_args["linear_in_size"] = model_args['hidden_size']
=======
    if model_name in ("MLPBERT4Rec", "MLPRec", "MLPwithBERTFreeze"):
        model_args["gen_img_emb"] = gen_img_emb
        model_args["text_emb"] = text_emb
    else:
        model_args["gen_img_emb"], model_args["text_emb"] = None, None
>>>>>>> cfb77cdb


    model = model_class_(
        **model_args,
        num_item=num_item,
        device=device,
    ).to(device)

    criterion = nn.CrossEntropyLoss(ignore_index=0)
    if model_name=="CA4Rec":
        optimizer = MultiOptimizer(model, lr, weight_decay)
        scheduler = MultiScheduler(optimizer.encoder_optimizer, optimizer.decoder_optimizer,
                                   milestones=lr_milestones, gamma1=lr_encoder_gamma, gamma2=lr_decoder_gamma)
    else:
        optimizer = Adam(params=model.parameters(), lr=lr, weight_decay=weight_decay)
        scheduler = lr_scheduler.StepLR(optimizer=optimizer, step_size=lr_step, gamma=0.5)



    ############# TRAIN AND EVAL #############
    for i in range(epoch):
        print("-------------TRAIN-------------")
        train_loss = train(model, optimizer, scheduler, train_dataloader, criterion, device)
        if model_name=="CA4Rec":
            print(f'EPOCH : {i+1} | TRAIN LOSS : {train_loss} | LR : {optimizer.param_groups["lr_encoder"]} | {optimizer.param_groups["lr_decoder"]}')
            wandb.log({"loss": train_loss, "epoch": i + 1,
                       "lr_encoder": optimizer.param_groups["lr_encoder"],
                       "lr_decoder": optimizer.param_groups["lr_decoder"]})
        else:
            print(f'EPOCH : {i+1} | TRAIN LOSS : {train_loss} | LR : {optimizer.param_groups[0]["lr"]}')
            wandb.log({"loss": train_loss, "epoch": i + 1, "lr": optimizer.param_groups[0]["lr"]})

        if i % settings["valid_step"] == 0:
            print("-------------VALID-------------")
            (
                valid_loss,
                valid_metrics,
            ) = eval(
                model=model,
                mode="valid",
                dataloader=valid_dataloader,
                criterion=criterion,
                train_data=train_data,
                device=device,
            )
            print(f"EPOCH : {i+1} | VALID LOSS : {valid_loss}")
            print(
                (
                    f'R1 : {valid_metrics["R1"]} | R10 : {valid_metrics["R10"]} | R20 : {valid_metrics["R20"]} | R40 : {valid_metrics["R40"]} | '
                    f'N1 : {valid_metrics["N1"]} | N10 : {valid_metrics["N10"]} | N20 : {valid_metrics["N20"]} | N40 : {valid_metrics["N40"]}'
                )
            )
            wandb.log(
                {
                    "epoch": i + 1,
                    "valid_loss": valid_loss,
                    "valid_R1": valid_metrics["R1"],
                    "valid_R10": valid_metrics["R10"],
                    "valid_R20": valid_metrics["R20"],
                    "valid_R40": valid_metrics["R40"],
                    "valid_N1": valid_metrics["N1"],
                    "valid_N10": valid_metrics["N10"],
                    "valid_N20": valid_metrics["N20"],
                    "valid_N40": valid_metrics["N40"],
                }
            )
            torch.save(model.state_dict(), f"./model/{timestamp}/model_val_{valid_loss}.pt")

    print("-------------EVAL-------------")
    pred_list, test_metrics = eval(
        model=model,
        mode="test",
        dataloader=test_dataloader,
        criterion=criterion,
        train_data=train_data,
        device=device,
    )
    print(
        (
            f'R1 : {valid_metrics["R1"]} | R10 : {valid_metrics["R10"]} | R20 : {valid_metrics["R20"]} | R40 : {valid_metrics["R40"]} | '
            f'N1 : {valid_metrics["N1"]} | N10 : {valid_metrics["N10"]} | N20 : {valid_metrics["N20"]} | N40 : {valid_metrics["N40"]}'
        )
    )
    wandb.log(test_metrics)
    torch.save(pred_list, f"./model/{timestamp}/prediction.pt")
    wandb.save(f"./model/{timestamp}/prediction.pt")

    ############ WANDB FINISH #############
    wandb.finish()


if __name__ == "__main__":
    main()<|MERGE_RESOLUTION|>--- conflicted
+++ resolved
@@ -1,3 +1,4 @@
+# flake8: noqa
 import os
 import shutil
 
@@ -6,28 +7,30 @@
 import torch.nn as nn
 from huggingface_hub import snapshot_download
 from src import dataset as DS
+from src.custom_optimizer import MultiOptimizer, MultiScheduler
 from src.models.bert import BERT4Rec
+from src.models.crossattention import CA4Rec, DOCA4Rec
 from src.models.mlp import MLPRec
 from src.models.mlpbert import MLPBERT4Rec
-from src.models.crossattention import CA4Rec, DOCA4Rec
 from src.train import eval, train
 from src.utils import get_config, get_timestamp, load_json, mk_dir, seed_everything
 from torch.optim import Adam, lr_scheduler
 from torch.utils.data import DataLoader
 
-<<<<<<< HEAD
-from src.custom_optimizer import MultiOptimizer, MultiScheduler
-=======
 import wandb
->>>>>>> cfb77cdb
 
 
 def main():
     ############# SETTING #############
     setting_yaml_path = "./settings/base.yaml"
     timestamp = get_timestamp()
-    models = {"BERT4Rec": BERT4Rec, "MLPRec": MLPRec, "MLPBERT4Rec": MLPBERT4Rec,
-               "CA4Rec":CA4Rec, 'DOCA4Rec': DOCA4Rec}
+    models = {
+        "BERT4Rec": BERT4Rec,
+        "MLPRec": MLPRec,
+        "MLPBERT4Rec": MLPBERT4Rec,
+        "CA4Rec": CA4Rec,
+        "DOCA4Rec": DOCA4Rec,
+    }
     seed_everything()
     mk_dir("./model")
     mk_dir("./data")
@@ -37,7 +40,7 @@
 
     model_name: str = settings["model_name"]
     model_args: dict = settings["model_arguments"]
-    model_dataset : dict = settings["model_dataset"]
+    model_dataset: dict = settings["model_dataset"]
     name = f"work-{timestamp}_" + settings["experiment_name"]
 
     shutil.copy(setting_yaml_path, f"./model/{timestamp}/setting.yaml")
@@ -100,14 +103,14 @@
 
     # conditional DATA
     # negative sampling
-    sim_matrix = torch.load(f"{path}/sim_matrix_sorted.pt") if model_args["neg_sampling"] else None
+    torch.load(f"{path}/sim_matrix_sorted.pt") if model_args["neg_sampling"] else None
 
     # input is text embeddings grouped by description
     if model_args["detail_text"]:
-        text_emb = torch.load(f"{path}/detail_text_embeddings.pt") 
-        if model_args['std'] < 0:
+        text_emb = torch.load(f"{path}/detail_text_embeddings.pt")
+        if model_args["std"] < 0:
             gen_emb = torch.load(f"{path}/gen_img_emb.pt")
-            gen_emb = gen_emb.reshape((-1,512))
+            gen_emb = gen_emb.reshape((-1, 512))
             gen_std = torch.std(gen_emb, dim=0)
 
     # input is generative and origin image grouped by description
@@ -116,53 +119,37 @@
         origin_img_emb = torch.load(f"{path}/origin_img_emb.pt")
 
     num_user = metadata["num of user"]
-    num_item = metadata["num of item"]    
+    num_item = metadata["num of item"]
 
     print("-------------COMPLETE LOAD DATA-------------")
 
-    _parameter = {'num_user':num_user,
-                  'num_item':num_item,
-                  'max_len': model_args['max_len'],
-                  'mask_prob':model_args['mask_prob']}
-    
+    _parameter = {
+        "num_user": num_user,
+        "num_item": num_item,
+        "max_len": model_args["max_len"],
+        "mask_prob": model_args["mask_prob"],
+    }
+
     train_dataset_class_ = getattr(DS, model_dataset["train_dataset"])
     test_dataset_class_ = getattr(DS, model_dataset["test_dataset"])
 
     if model_args["gen_img"]:
-        _parameter['origin_img_emb'] = origin_img_emb
-        _parameter['gen_img_emb']    = gen_img_emb
-        _parameter['closest_origin'] = model_args['closest_origin']
-        
-        train_dataset = train_dataset_class_(
-            user_seq=train_data,
-            **_parameter
-        )
-        valid_dataset = test_dataset_class_(
-            user_seq=valid_data,
-            **_parameter
-        )
-        test_dataset = test_dataset_class_(
-            user_seq=test_data,
-            **_parameter
-        )
-        
+        _parameter["origin_img_emb"] = origin_img_emb
+        _parameter["gen_img_emb"] = gen_img_emb
+        _parameter["closest_origin"] = model_args["closest_origin"]
+
+        train_dataset = train_dataset_class_(user_seq=train_data, **_parameter)
+        valid_dataset = test_dataset_class_(user_seq=valid_data, **_parameter)
+        test_dataset = test_dataset_class_(user_seq=test_data, **_parameter)
+
     elif model_args["detail_text"]:
-        _parameter['text_emb'] = text_emb
-        _parameter['mean']     = model_args['mean']
-        _parameter['std']      = gen_std if model_args['std'] < 0 else model_args['std']
-        
-        train_dataset = train_dataset_class_(
-            user_seq=train_data,
-            **_parameter
-        )
-        valid_dataset = test_dataset_class_(
-            user_seq=valid_data,
-            **_parameter
-        )
-        test_dataset = test_dataset_class_(
-            user_seq=test_data,
-            **_parameter
-        )
+        _parameter["text_emb"] = text_emb
+        _parameter["mean"] = model_args["mean"]
+        _parameter["std"] = gen_std if model_args["std"] < 0 else model_args["std"]
+
+        train_dataset = train_dataset_class_(user_seq=train_data, **_parameter)
+        valid_dataset = test_dataset_class_(user_seq=valid_data, **_parameter)
+        test_dataset = test_dataset_class_(user_seq=test_data, **_parameter)
 
     train_dataloader = DataLoader(train_dataset, batch_size=batch_size, num_workers=num_workers)
     valid_dataloader = DataLoader(valid_dataset, batch_size=batch_size, num_workers=num_workers)
@@ -174,17 +161,8 @@
     ## MODEL INIT ##
     model_class_ = models[model_name]
 
-<<<<<<< HEAD
-    if model_name in ("MLPBERT4Rec", "MLPRec"):
-        model_args["linear_in_size"] = model_args['hidden_size']
-=======
     if model_name in ("MLPBERT4Rec", "MLPRec", "MLPwithBERTFreeze"):
-        model_args["gen_img_emb"] = gen_img_emb
-        model_args["text_emb"] = text_emb
-    else:
-        model_args["gen_img_emb"], model_args["text_emb"] = None, None
->>>>>>> cfb77cdb
-
+        model_args["linear_in_size"] = model_args["hidden_size"]
 
     model = model_class_(
         **model_args,
@@ -193,25 +171,35 @@
     ).to(device)
 
     criterion = nn.CrossEntropyLoss(ignore_index=0)
-    if model_name=="CA4Rec":
+    if model_name == "CA4Rec":
         optimizer = MultiOptimizer(model, lr, weight_decay)
-        scheduler = MultiScheduler(optimizer.encoder_optimizer, optimizer.decoder_optimizer,
-                                   milestones=lr_milestones, gamma1=lr_encoder_gamma, gamma2=lr_decoder_gamma)
+        scheduler = MultiScheduler(
+            optimizer.encoder_optimizer,
+            optimizer.decoder_optimizer,
+            milestones=lr_milestones,
+            gamma1=lr_encoder_gamma,
+            gamma2=lr_decoder_gamma,
+        )
     else:
         optimizer = Adam(params=model.parameters(), lr=lr, weight_decay=weight_decay)
         scheduler = lr_scheduler.StepLR(optimizer=optimizer, step_size=lr_step, gamma=0.5)
-
-
 
     ############# TRAIN AND EVAL #############
     for i in range(epoch):
         print("-------------TRAIN-------------")
         train_loss = train(model, optimizer, scheduler, train_dataloader, criterion, device)
-        if model_name=="CA4Rec":
-            print(f'EPOCH : {i+1} | TRAIN LOSS : {train_loss} | LR : {optimizer.param_groups["lr_encoder"]} | {optimizer.param_groups["lr_decoder"]}')
-            wandb.log({"loss": train_loss, "epoch": i + 1,
-                       "lr_encoder": optimizer.param_groups["lr_encoder"],
-                       "lr_decoder": optimizer.param_groups["lr_decoder"]})
+        if model_name == "CA4Rec":
+            print(
+                f'EPOCH : {i+1} | TRAIN LOSS : {train_loss} | LR : {optimizer.param_groups["lr_encoder"]} | {optimizer.param_groups["lr_decoder"]}'
+            )
+            wandb.log(
+                {
+                    "loss": train_loss,
+                    "epoch": i + 1,
+                    "lr_encoder": optimizer.param_groups["lr_encoder"],
+                    "lr_decoder": optimizer.param_groups["lr_decoder"],
+                }
+            )
         else:
             print(f'EPOCH : {i+1} | TRAIN LOSS : {train_loss} | LR : {optimizer.param_groups[0]["lr"]}')
             wandb.log({"loss": train_loss, "epoch": i + 1, "lr": optimizer.param_groups[0]["lr"]})
