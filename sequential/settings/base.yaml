--- conflicted
+++ resolved
@@ -6,9 +6,9 @@
 model_name: "CA4Rec"
 
 model_dataset:
-  # GenDataset : generative image, DescriptionDataset : image description 
-  train_dataset: "DescriptionDataset"     
-  # TestGenDataset : generative image, TestDescriptionDataset : image description 
+  # GenDataset : generative image, DescriptionDataset : image description
+  train_dataset: "DescriptionDataset"
+  # TestGenDataset : generative image, TestDescriptionDataset : image description
   test_dataset: "TestDescriptionDataset"
 
 model_arguments:
@@ -20,13 +20,7 @@
   hidden_act: "gelu"      # Activation function for attention, mlp
   pos_emb: True           # True if using positional embedding
   mask_prob: 0.4          # Input sequence masking probability
-<<<<<<< HEAD
-=======
-  description_group: False # group by same image description
-  merge: "mul"            # ways to merge output of bert4rec and image embeddings. One of ["concat", "mul"].
-  detail_text: False      # using embedding of detail_text of item
   model_ckpt_path: "./model/0427000421/model_val_9.835206767016421.pt"
->>>>>>> cfb77cdb
 
   num_mlp_layers: 3       # number of mlp layers
   merge: "concat"            # ways to merge output of bert4rec and image embeddings. One of ["concat", "mul"].
@@ -34,9 +28,9 @@
   detail_text: True       # using embedding of detail_text of item
   std:  0.0               # noise std(available if std value is minus, the std is adjusting std )
   mean: 0.0               # noise mean
-  
+
   gen_img: False           # group by same image description
-  closest_origin: False    # the gen image embedding closest to origin image embedding 
+  closest_origin: False    # the gen image embedding closest to origin image embedding
 
   neg_sampling: False
 
