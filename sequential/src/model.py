--- conflicted
+++ resolved
@@ -317,16 +317,11 @@
 
         if self.num_gen_img:
             img_idx = sample([0, 1, 2], k=self.num_gen_img)  # 생성형 이미지 추출
-<<<<<<< HEAD
             mlp_concat = torch.flatten(self.gen_img_emb[item_ids - 1][:, :, img_idx, :], start_dim=-2, end_dim=-1)
-=======
-            gen_imgs = torch.flatten(self.gen_img_emb[item_ids][:, :, img_idx, :], start_dim=-2, end_dim=-1)
->>>>>>> 2cc85c79
             if self.img_noise:
                 mlp_concat += torch.randn_like(mlp_concat) * self.std + self.mean
 
         if self.mlp_cat:
-<<<<<<< HEAD
             mlp_concat = self.category_emb(self.item_prod_type[item_ids - 1])
 
         if self.text_emb is not None:
@@ -334,9 +329,6 @@
                 mlp_concat = self.text_emb[item_ids - 1]
             if self.text_emb.shape[0] == self.num_cat:
                 mlp_concat = self.text_emb[self.item_prod_type[item_ids - 1]]
-=======
-            mlp_in = torch.concat([mlp_in, self.category_emb(self.item_prod_type[item_ids])], dim=-1)
->>>>>>> 2cc85c79
 
         mlp_mask = (log_seqs > 0).unsqueeze(-1).repeat(1, 1, mlp_concat.shape[-1]).to(self.device)
         mlp_in = torch.concat([mlp_in, mlp_concat * mlp_mask], dim=-1)
