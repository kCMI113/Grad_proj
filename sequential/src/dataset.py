--- conflicted
+++ resolved
@@ -1,5 +1,4 @@
 import random
-from random import sample
 from typing import Optional
 
 import numpy as np
@@ -7,24 +6,22 @@
 from torch import nn
 from torch.utils.data import Dataset
 
-#Refactoring dataset
+# Refactoring dataset
+
 
 class GenDataset(Dataset):
-     
     def __init__(
         self,
         user_seq,
         origin_img_emb: Optional[torch.Tensor],
         gen_img_emb: Optional[torch.Tensor],
-        
         num_user: int,
         num_item: int,
         max_len: int = 30,
         mask_prob: float = 0.15,
         closest_origin: bool = False,
         **kwargs
-        ) -> None:
-
+    ) -> None:
         self.user_seq = user_seq
         self.num_user = num_user
         self.num_item = num_item
@@ -32,57 +29,20 @@
         self.gen_img_emb = gen_img_emb
         self.max_len = max_len
         self.mask_prob = mask_prob
-<<<<<<< HEAD
         self.closest_origin = closest_origin
 
         self.pad_index = 0
-        self.mask_index = self.num_item+1
-        
+        self.mask_index = self.num_item + 1
+
     def get_gen_sample(self, item_num):
         sampling = np.random.randint(len(self.gen_img_emb[item_num]))
         return self.gen_img_emb[item_num][sampling]
-    
+
     def get_gen_closest_origin(self, item_num):
         gen_embeddings = self.gen_img_emb[item_num]
         ori_embedding = self.origin_img_emb[item_num]
-        closet_gen_arg = torch.argmax(torch.sum(ori_embedding*gen_embeddings,dim=-1)).item()
+        closet_gen_arg = torch.argmax(torch.sum(ori_embedding * gen_embeddings, dim=-1)).item()
         return self.gen_img_emb[item_num][closet_gen_arg]
-        
-=======
-        self.sim_matrix = sim_matrix  # text emb sim for neg sampling
-        self.num_gen_img = num_gen_img
-        self.gen_img_emb = gen_img_emb
-        self.idx_groups = idx_groups
-        self.text_emb = text_emb
-        self.neg_sampling = neg_sampling
-        self.neg_size = neg_size
-        self.neg_sample_size = neg_sample_size
-        self.img_noise = img_noise
-        self.std = std
-        self.mean = mean
-
-    def get_modal_emb(self, tokens, labels):
-        item_ids = tokens.clone().detach()
-        mask_index = torch.where(item_ids == self.num_item + 1)  # find mask
-        item_ids[mask_index] = labels[mask_index]  # recover mask's original id
-        item_ids -= 1
-        modal_emb = torch.tensor([])
-
-        if self.idx_groups is not None:
-            item_id_group_sampler = np.vectorize(lambda x: sample(self.idx_groups[x], k=1)[0] if x != -1 else -1)
-            item_ids = item_id_group_sampler(item_ids)
-
-        if self.gen_img_emb is not None:
-            img_idx = sample([0, 1, 2], k=self.num_gen_img)
-            modal_emb = torch.flatten(self.gen_img_emb[item_ids][:, img_idx, :], start_dim=-2, end_dim=-1)
-            if self.img_noise:
-                modal_emb += torch.randn_like(modal_emb) * self.std + self.mean  # add noise to gen image
-
-        if self.text_emb is not None:
-            modal_emb = self.text_emb[item_ids]  # detail text embedding
-
-        return modal_emb
->>>>>>> cfb77cdb
 
     def __len__(self):
         return self.num_user
@@ -92,8 +52,8 @@
         tokens = []
         labels = []
         img_emb = []
-        
-        get_gen = self.get_gen_closest_origin if self.closest_origin else  self.get_gen_sample
+
+        get_gen = self.get_gen_closest_origin if self.closest_origin else self.get_gen_sample
 
         for s in user:
             prob = random.random()
@@ -105,29 +65,28 @@
                 elif prob < 0.9:
                     tokens.append(random.choice(range(1, self.num_item + 1)))
                 else:
-                    tokens.append(s+1)
-                labels.append(s+1)
+                    tokens.append(s + 1)
+                labels.append(s + 1)
                 img_emb.append(get_gen(s))
             else:
-                tokens.append(s+1)
+                tokens.append(s + 1)
                 labels.append(self.pad_index)
                 img_emb.append(self.origin_img_emb[s])
 
-
         tokens = tokens[-self.max_len :]
         labels = labels[-self.max_len :]
         mask_len = self.max_len - len(tokens)
 
         # padding
-        
-        zero_padding1d = nn.ZeroPad1d((mask_len, 0))
-        zero_padding2d = nn.ZeroPad2d((0,0,mask_len,0))
+
+        zero_padding1d = nn.ZeroPad1d((mask_len, 0))
+        zero_padding2d = nn.ZeroPad2d((0, 0, mask_len, 0))
 
         tokens = torch.tensor(tokens, dtype=torch.long)
         labels = torch.tensor(labels, dtype=torch.long)
         tokens = zero_padding1d(tokens)
         labels = zero_padding1d(labels)
-        
+
         img_emb = img_emb[-self.max_len :]
         modal_emb = torch.stack(img_emb)
         modal_emb = zero_padding2d(modal_emb)
@@ -137,26 +96,25 @@
             modal_emb,
             labels,
         )
-    
+
+
 class TestGenDataset(GenDataset):
     def __init__(
         self,
         user_seq,
         origin_img_emb: Optional[torch.Tensor],
         gen_img_emb: Optional[torch.Tensor],
-        
-        num_user:int,
-        num_item:int,
+        num_user: int,
+        num_item: int,
         num_gen_img: int = 1,
         max_len: int = 30,
-        closest_origin:bool = False,
+        closest_origin: bool = False,
         **kwargs
     ) -> None:
         super().__init__(
             user_seq=user_seq,
             origin_img_emb=origin_img_emb,
             gen_img_emb=gen_img_emb,
-            
             num_user=num_user,
             num_item=num_item,
             num_gen_img=num_gen_img,
@@ -165,55 +123,52 @@
         )
 
     def __getitem__(self, index):
-        
         get_gen = self.get_gen_sample if self.closest_origin else self.get_gen_closest_origin
 
         user = self.user_seq[index]
         tokens = torch.tensor(user, dtype=torch.long) + 1
         labels = [0 for _ in range(self.max_len)]
         img_emb = []
-    
+
         labels[-1] = tokens[-1].item()  # target
         tokens[-1] = self.mask_index  # masking
         tokens = tokens[-self.max_len :]
         labels = torch.tensor(labels, dtype=torch.long)
-        
-        mask_len = self.max_len - len(tokens)
-        zero_padding1d = nn.ZeroPad1d((mask_len, 0))
-        zero_padding2d = nn.ZeroPad2d((0,0,mask_len,0))
-        
-        tokens = zero_padding1d(tokens)
-        
-        for i in range(len(user)-1):
+
+        mask_len = self.max_len - len(tokens)
+        zero_padding1d = nn.ZeroPad1d((mask_len, 0))
+        zero_padding2d = nn.ZeroPad2d((0, 0, mask_len, 0))
+
+        tokens = zero_padding1d(tokens)
+
+        for i in range(len(user) - 1):
             img_emb.append(self.origin_img_emb[user[i]])
 
         img_emb.append(get_gen(user[-1]))
 
-        img_emb = img_emb[-self.max_len:]
+        img_emb = img_emb[-self.max_len :]
         modal_emb = torch.stack(img_emb)
         modal_emb = zero_padding2d(modal_emb)
-        
 
         return index, tokens, modal_emb, labels
 
 
 # Description base datasets
 
+
 class DescriptionDataset(Dataset):
     def __init__(
-            self,
-            user_seq,
-            text_emb :Optional[torch.Tensor],
-            mean: float,
-            std,
-
-            num_user:int,
-            num_item:int,
-            max_len : int = 30,
-            mask_prob : float = 0.15,
-            **kwargs
-    ) -> None:
-        
+        self,
+        user_seq,
+        text_emb: Optional[torch.Tensor],
+        mean: float,
+        std,
+        num_user: int,
+        num_item: int,
+        max_len: int = 30,
+        mask_prob: float = 0.15,
+        **kwargs
+    ) -> None:
         self.user_seq = user_seq
         self.text_emb = text_emb
         self.mean = mean
@@ -226,17 +181,17 @@
         self.mask_prob = mask_prob
 
         self.pad_index = 0
-        self.mask_index = self.num_item+1
-        
+        self.mask_index = self.num_item + 1
+
     def get_noise(self):
         if torch.is_tensor(self.std):
-            return torch.normal(mean=self.mean, std = self.std)
+            return torch.normal(mean=self.mean, std=self.std)
         else:
             return torch.normal(self.mean, self.std, size=(self.noise_size,))
-        
+
     def __len__(self):
         return self.num_user
-    
+
     def __getitem__(self, index):
         user = self.user_seq[index]
         tokens = []
@@ -253,30 +208,29 @@
                 elif prob < 0.9:
                     tokens.append(random.choice(range(1, self.num_item + 1)))
                 else:
-                    tokens.append(s+1)
-                labels.append(s+1)
-
-                embedding.append(self.text_emb[s]+self.get_noise())
+                    tokens.append(s + 1)
+                labels.append(s + 1)
+
+                embedding.append(self.text_emb[s] + self.get_noise())
             else:
-                tokens.append(s+1)
+                tokens.append(s + 1)
                 labels.append(self.pad_index)
-                embedding.append(self.text_emb[s]) #s는 item idx ( -1 해야할지도?)
-
+                embedding.append(self.text_emb[s])  # s는 item idx ( -1 해야할지도?)
 
         tokens = tokens[-self.max_len :]
         labels = labels[-self.max_len :]
         mask_len = self.max_len - len(tokens)
 
         # padding
-        
-        zero_padding1d = nn.ZeroPad1d((mask_len, 0))
-        zero_padding2d = nn.ZeroPad2d((0,0,mask_len,0))
+
+        zero_padding1d = nn.ZeroPad1d((mask_len, 0))
+        zero_padding2d = nn.ZeroPad2d((0, 0, mask_len, 0))
 
         tokens = torch.tensor(tokens, dtype=torch.long)
         labels = torch.tensor(labels, dtype=torch.long)
         tokens = zero_padding1d(tokens)
         labels = zero_padding1d(labels)
-        
+
         embedding = embedding[-self.max_len :]
         modal_emb = torch.stack(embedding)
         modal_emb = zero_padding2d(modal_emb)
@@ -286,22 +240,20 @@
             modal_emb,
             labels,
         )
-    
-    
+
+
 class TestDescriptionDataset(DescriptionDataset):
     def __init__(
-            self,
-            user_seq,
-            text_emb :Optional[torch.Tensor],
-            mean:float,
-            std,
-
-            num_user:int,
-            num_item:int,
-            max_len : int = 30,
-            **kwargs
-    ) -> None:
-        
+        self,
+        user_seq,
+        text_emb: Optional[torch.Tensor],
+        mean: float,
+        std,
+        num_user: int,
+        num_item: int,
+        max_len: int = 30,
+        **kwargs
+    ) -> None:
         super().__init__(
             user_seq=user_seq,
             text_emb=text_emb,
@@ -312,13 +264,11 @@
             max_len=max_len,
         )
 
-
     def __getitem__(self, index):
         user = self.user_seq[index]
         tokens = torch.tensor(user, dtype=torch.long) + 1
         labels = [0 for _ in range(self.max_len)]
         embedding = []
-    
 
         labels[-1] = tokens[-1].item()  # target
         tokens[-1] = self.mask_index  # masking
@@ -327,18 +277,16 @@
 
         mask_len = self.max_len - len(tokens)
         zero_padding1d = nn.ZeroPad1d((mask_len, 0))
-        zero_padding2d = nn.ZeroPad2d((0,0,mask_len,0))
-        
-        tokens = zero_padding1d(tokens)
-        
+        zero_padding2d = nn.ZeroPad2d((0, 0, mask_len, 0))
+
+        tokens = zero_padding1d(tokens)
+
         for i in user:
             embedding.append(self.text_emb[i])
         embedding[-1] += self.get_noise()
 
-        embedding = embedding[-self.max_len:]
+        embedding = embedding[-self.max_len :]
         modal_emb = torch.stack(embedding)
         modal_emb = zero_padding2d(modal_emb)
-        
-
-        return index, tokens, modal_emb, labels
-
+
+        return index, tokens, modal_emb, labels